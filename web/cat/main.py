import traceback
<<<<<<< HEAD
=======
import os
import time
from pprint import pprint
import json

from typing import Union

from fastapi import FastAPI, Request, WebSocket, WebSocketDisconnect, File, UploadFile, BackgroundTasks
from fastapi.responses import HTMLResponse
from fastapi.middleware.cors import CORSMiddleware
>>>>>>> 6b8b836d

from fastapi import FastAPI, WebSocket, UploadFile, BackgroundTasks
from cat.utils import log
from cat.rabbit_hole import (  # TODO: should be moved inside the cat as a method?
    ingest_file,
)
from cat.looking_glass import CheshireCat
from fastapi.responses import JSONResponse
from fastapi.exceptions import RequestValidationError

#       ^._.^
#
# loads Cat and plugins
ccat = CheshireCat(verbose=True)

# API endpoints
cheshire_cat_api = FastAPI()

### list of allowed CORS origins.
### This list allows any domain to make requests to the server, 
### including sending cookies and using any HTTP method and header. 
### Whilst this is useful in dev environments, it might be too permissive for production environments
### therefore, it might be a good idea to configure the allowed origins in a differnet configuration file
origins = ["*"]

### Configures the CORS middleware for the FastAPI app
cheshire_cat_api.add_middleware(
    CORSMiddleware,
    allow_origins=origins,
    allow_credentials=True,
    allow_methods=["*"],
    allow_headers=["*"],
)

# server status
@cheshire_cat_api.get("/")
async def home():
    return {"status": "We're all mad here, dear!"}


# main loop via websocket
@cheshire_cat_api.websocket("/ws")
async def websocket_endpoint(websocket: WebSocket):
    await websocket.accept()

    try:
        while True:
            # message received from user
            user_message = (
                await websocket.receive_text()
            )  # TODO: should receive a JSON with metadata

            # get response from the cat
            cat_message = ccat(user_message)

            # send output to user
            await websocket.send_json(cat_message)

    except Exception as e:  # WebSocketDisconnect as e:
        log(e)
        traceback.print_exc()

        # send error to user
        await websocket.send_json(
            {
                "error": True,
                "code": type(e).__name__,
            }
        )


# receive files via endpoint
# TODO: should we receive files also via websocket?
@cheshire_cat_api.post("/rabbithole/")
async def rabbithole_upload_endpoint(
    file: UploadFile, background_tasks: BackgroundTasks
):
    log(file.content_type)

    # list of admitted MIME types
    admitted_mime_types = ["text/plain", "application/pdf"]

    # check id MIME type of uploaded file is supported
    if file.content_type not in admitted_mime_types:
        return JSONResponse(
            status_code=422,
            content={
                "error": f'MIME type {file.content_type} not supported. Admitted types: {" - ".join(admitted_mime_types)}'
            },
        )

    # upload file to long term memory, in the background
    background_tasks.add_task(ingest_file, file, ccat)

    # reply to client
    return {
        "filename": file.filename,
        "content-type": file.content_type,
        "info": "File is being ingested asynchronously.",
    }


# error handling
@cheshire_cat_api.exception_handler(RequestValidationError)
async def validation_exception_handler(request, exc):
    return JSONResponse(
        status_code=422,
        content={"error": exc.errors()},
    )<|MERGE_RESOLUTION|>--- conflicted
+++ resolved
@@ -1,17 +1,4 @@
 import traceback
-<<<<<<< HEAD
-=======
-import os
-import time
-from pprint import pprint
-import json
-
-from typing import Union
-
-from fastapi import FastAPI, Request, WebSocket, WebSocketDisconnect, File, UploadFile, BackgroundTasks
-from fastapi.responses import HTMLResponse
-from fastapi.middleware.cors import CORSMiddleware
->>>>>>> 6b8b836d
 
 from fastapi import FastAPI, WebSocket, UploadFile, BackgroundTasks
 from cat.utils import log
@@ -21,6 +8,7 @@
 from cat.looking_glass import CheshireCat
 from fastapi.responses import JSONResponse
 from fastapi.exceptions import RequestValidationError
+from fastapi.middleware.cors import CORSMiddleware
 
 #       ^._.^
 #
@@ -30,14 +18,14 @@
 # API endpoints
 cheshire_cat_api = FastAPI()
 
-### list of allowed CORS origins.
-### This list allows any domain to make requests to the server, 
-### including sending cookies and using any HTTP method and header. 
-### Whilst this is useful in dev environments, it might be too permissive for production environments
-### therefore, it might be a good idea to configure the allowed origins in a differnet configuration file
+# list of allowed CORS origins.
+# This list allows any domain to make requests to the server,
+# including sending cookies and using any HTTP method and header.
+# Whilst this is useful in dev environments, it might be too permissive for production environments
+# therefore, it might be a good idea to configure the allowed origins in a differnet configuration file
 origins = ["*"]
 
-### Configures the CORS middleware for the FastAPI app
+# Configures the CORS middleware for the FastAPI app
 cheshire_cat_api.add_middleware(
     CORSMiddleware,
     allow_origins=origins,
@@ -45,6 +33,7 @@
     allow_methods=["*"],
     allow_headers=["*"],
 )
+
 
 # server status
 @cheshire_cat_api.get("/")
