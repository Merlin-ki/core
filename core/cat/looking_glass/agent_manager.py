--- conflicted
+++ resolved
@@ -264,15 +264,8 @@
                     agent_input["tools_output"] = "## Tools output: \n"
                     for proc_res in intermediate_steps:
                         # ((step[0].tool, step[0].tool_input), step[1])
-<<<<<<< HEAD
-                        agent_input["tools_output"] += (
-                            f" - {proc_res[0][0]}: {proc_res[1]}\n"
-                        )
-
-=======
                         agent_input["tools_output"] += f" - {proc_res[0][0]}: {proc_res[1]}\n"
                         
->>>>>>> 5d40d9ba
             except Exception as e:
                 log.error(e)
                 traceback.print_exc()
@@ -282,20 +275,9 @@
         # - procedures have all return_direct=False or
         # - procedures agent crashed big time
 
-<<<<<<< HEAD
-        # Save tools output
-        tools_output = agent_input.get("tools_output", "")
-        # Update agent input from working memory
-        agent_input = self.format_agent_input(stray)
-        # Add eventuals tools output
-        agent_input["tools_output"] = tools_output
-
         memory_chain_output = await self.execute_memory_chain(
             agent_input, prompt_prefix, prompt_suffix, stray
         )
-=======
-        memory_chain_output = await self.execute_memory_chain(agent_input, prompt_prefix, prompt_suffix, stray)
->>>>>>> 5d40d9ba
         memory_chain_output["intermediate_steps"] = intermediate_steps
 
         return memory_chain_output
