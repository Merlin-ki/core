--- conflicted
+++ resolved
@@ -83,7 +83,6 @@
             "description": "Chat model from OpenAI",
         }
 
-<<<<<<< HEAD
 
 class LLMOpenAIConfig(LLMSettings):
     openai_api_key: str
@@ -97,8 +96,7 @@
                            "also more flexible than ChatGPT.",
         }
 
-        
-=======
+
 class LLMAnthropicConfig(LLMSettings):
     anthropic_api_key: str
     model: str = "claude-v1"
@@ -110,6 +108,7 @@
             "description": "Configuration for Anthropic language Model",
         }
 
+
 class LLMGooglePalmConfig(LLMSettings):
     google_api_key: str
     model_name: str = "models/text-bison-001"
@@ -121,7 +120,7 @@
             "description": "Configuration for Google PaLM language model",
         }
 
->>>>>>> 51b50df9
+
 # https://learn.microsoft.com/en-gb/azure/cognitive-services/openai/reference#chat-completions
 class LLMAzureChatOpenAIConfig(LLMSettings):
     openai_api_key: str
@@ -151,6 +150,7 @@
             "name_human_readable": "Cohere",
             "description": "Configuration for Cohere language model",
         }
+
 
 class LLMHuggingFaceHubConfig(LLMSettings):
     # model_kwargs = {
